import unittest
import logging
import tempfile
import os
import docker
import signal
import time
import sys
from .context import WDL

class TestWorkflowRunner(unittest.TestCase):

    def setUp(self):
        logging.basicConfig(level=logging.DEBUG, format='%(name)s %(levelname)s %(message)s')
        self._dir = tempfile.mkdtemp(prefix="miniwdl_test_workflowrun_")

    def _test_workflow(self, wdl:str, inputs = None, expected_exception: Exception = None):
<<<<<<< HEAD
        WDL._util.ensure_swarm(logging.getLogger("test_workflow"))
=======
        sys.setrecursionlimit(180)  # set artificially low in unit tests to detect excessive recursion (issue #239)
>>>>>>> 03db6444
        try:
            with tempfile.NamedTemporaryFile(dir=self._dir, suffix=".wdl", delete=False) as outfile:
                outfile.write(wdl.encode("utf-8"))
                wdlfn = outfile.name
            doc = WDL.load(wdlfn)
            if isinstance(inputs, dict):
                inputs = WDL.values_from_json(inputs, doc.workflow.available_inputs, doc.workflow.required_inputs)
            rundir, outputs = WDL.runtime.run_local_workflow(doc.workflow, (inputs or WDL.Env.Bindings()), run_dir=self._dir, _test_pickle=True)
        except WDL.runtime.TaskFailure as exn:
            if expected_exception:
                self.assertIsInstance(exn.__context__, expected_exception)
                return exn.__context__
            raise exn.__context__
        except WDL.Error.MultipleValidationErrors as multi:
            for exn in multi.exceptions:
                logging.error("%s: %s", str(exn.pos), str(exn))
            raise
        except Exception as exn:
            if expected_exception:
                self.assertIsInstance(exn, expected_exception)
                return exn
            raise
        if expected_exception:
            self.assertFalse(str(expected_exception) + " not raised")
        return WDL.values_to_json(outputs)

    def test_hello(self):
        self.assertEqual(self._test_workflow("""
        version 1.0

        workflow nop {
        }
        """), {})

        outputs = self._test_workflow("""
        version 1.0

        workflow hellowf {
            input {
                Int x
            }
            call hello as hello1 {
                input:
                    who = ["Alice", "Bob"],
                    x = x
            }
            call hello as hello2 {
                input:
                    who = ["Alyssa", "Ben"],
                    x = x
            }
            output {
                Array[String]+ messages = flatten([hello1.messages, hello2.messages])
                Array[Int]+ meanings = [hello1.meaning_of_life, hello2.meaning_of_life]
            }
        }

        task hello {
            input {
                Array[String]+ who
                Int x = 0
            }
            command <<<
                awk '{print "Hello", $0}' "~{write_lines(who)}"
            >>>
            output {
                Array[String]+ messages = read_lines(stdout())
                Int meaning_of_life = x+1
            }
        }
        """, {"x": 41})
        self.assertEqual(outputs["messages"], ["Hello Alice", "Hello Bob", "Hello Alyssa", "Hello Ben"])
        self.assertEqual(outputs["meanings"], [42, 42])

    def test_scatters(self):
        outputs = self._test_workflow("""
        version 1.0

        workflow hellowf {
            input {
                Int n
            }
            scatter (i in range(n)) {
                Int sq = i*i
            }
            output {
                Array[Int] sqs = sq
            }
        }
        """, {"n": 10})
        self.assertEqual(outputs["sqs"], [0, 1, 4, 9, 16, 25, 36, 49, 64, 81])

        outputs = self._test_workflow("""
        version 1.0

        workflow hellowf {
            input {
                Int n
            }
            scatter (i in range(n)) {
                call compute_sq {
                    input:
                        k = i
                }
            }
            output {
                Array[Int] sqs = compute_sq.k_sq
            }
        }

        task compute_sq {
            input {
                Int k
            }
            command {}
            output {
                Int k_sq = k*k
            }
        }
        """, {"n": 10})
        self.assertEqual(outputs["sqs"], [0, 1, 4, 9, 16, 25, 36, 49, 64, 81])

        outputs = self._test_workflow("""
        version 1.0

        workflow crossrange {
            input {
                Int m
                Int n
            }
            scatter (i in range(m)) {
                scatter (j in range(n)) {
                    Pair[Int,Int] p = (i,j)
                }
            }
            output {
                Array[Pair[Int,Int]] pairs = flatten(p)
            }
        }
        """, {"m": 4, "n": 2})
        self.assertEqual(outputs["pairs"], [[0, 0], [0, 1], [1, 0], [1, 1], [2, 0], [2, 1], [3, 0], [3, 1]])

        outputs = self._test_workflow("""
        version 1.0

        workflow crossrange {
            input {
                Int m
                Int n
            }
            scatter (i in range(m)) {
                Int k = i
                scatter (j in range(n)) {
                    Int l = k
                    call cons_pair as cons {
                        input:
                            lhs = l,
                            rhs = j
                    }
                }
            }
            output {
                Array[Pair[Int,Int]] pairs = flatten(cons.pair)
            }
        }

        task cons_pair {
            input {
                Int lhs
                Int rhs
            }
            command {}
            output {
                Pair[Int,Int] pair = (lhs,rhs)
            }
        }
        """, {"m": 4, "n": 2})
        self.assertEqual(outputs["pairs"], [[0, 0], [0, 1], [1, 0], [1, 1], [2, 0], [2, 1], [3, 0], [3, 1]])

    def test_ifs(self):
        outputs = self._test_workflow("""
        version 1.0

        workflow ifwf {
            if (true) {
                Int a = 1
            }
            if (false) {
                Int b = 2
            }
            output {
                Array[Int] s = select_all([a, b])
            }
        }
        """)
        self.assertEqual(outputs["s"], [1])

        outputs = self._test_workflow("""
        version 1.0

        workflow ifwf {
            if (3 == 3) {
                call sum {
                    input:
                        lhs = 1,
                        rhs = select_first([sum2.ans, 1])
                }
            }
            if (3 < 3) {
                call sum as sum2 {
                    input:
                        lhs = 1,
                        rhs = 1
                }
            }
            output {
                Int ans = select_first([sum.ans])
            }
        }

        task sum {
            input {
                Int lhs
                Int rhs
            }
            command {}
            output {
                Int ans = lhs + rhs
            }
        }
        """)
        self.assertEqual(outputs["ans"], 2)

        outputs = self._test_workflow("""
        version 1.0

        workflow ifwf {
            if (true) {
                if (true) {
                    Int x = 1+1
                }
            }
            if (true) {
                if (false) {
                    Int y = 42
                }
                Int z = select_first([x])+2
            }
            if (false) {
                if (true) {
                    Int w = 4
                }
            }
            output {
                Int? x_out = x
                Int? y_out = y
                Int? z_out = z
                Int? w_out = w
            }
        }
        """)
        self.assertEqual(outputs, {"x_out": 2, "y_out": None, "z_out": 4, "w_out": None})

        outputs = self._test_workflow("""
        version 1.0

        workflow ifwf {
            scatter (i in range(3)) {
                call sum {
                    input:
                        lhs = i,
                        rhs = i
                }
                if (i != 1) {
                    scatter (j in range(2)) {
                        Int x = sum.ans + j
                    }
                }
            }
            output {
                Array[Array[Int]?] out = x
            }
        }

        task sum {
            input {
                Int lhs
                Int rhs
            }
            command {}
            output {
                Int ans = lhs + rhs
            }
        }
        """)
        self.assertEqual(outputs, {"out": [[0, 1], None, [4, 5]]})

    def test_io(self):
        txt = """
        version 1.0

        workflow inputs {
            input {
                Int x
                Int z = y+1
            }
            Int y = x+1
            output {
                Array[Int] out = [x, y ,z]
            }
        }
        """
        self.assertEqual(self._test_workflow(txt, {"x": 1}), {"out": [1, 2, 3]})
        self.assertEqual(self._test_workflow(txt, {"x": 1, "z": 42}), {"out": [1, 2, 42]})

        outputs = self._test_workflow("""
        version 1.0

        workflow inputs {
            input {
                Int x
            }
            call sum as y {
                input:
                    lhs = x,
                    rhs = 1
            }
            scatter (i in range(x)) {
                Int z = i+1
                call sum {
                    input:
                        lhs = z,
                        rhs = y.ans
                }
            }
        }

        task sum {
            input {
                Int lhs
                Int rhs
            }
            command {}
            output {
                Int ans = lhs + rhs
            }
        }
        """, {"x": 3})
        self.assertEqual(outputs, { "y.ans": 4, "sum.ans": [ 5, 6, 7 ] })

        # setting optional input of call inside scatter
        txt = """
        version 1.0

        workflow inputs {
            input {
                Int x
            }
            scatter (i in range(x)) {
                call sum {
                    input:
                        lhs = i,
                        rhs = i
                }
            }
            output {
                Array[Int] ans = sum.ans
            }
        }

        task sum {
            input {
                Int lhs
                Int rhs
                Int more = 0
            }
            command {}
            output {
                Int ans = lhs + rhs + more
            }
        }
        """
        self.assertEqual(self._test_workflow(txt, {"x":3}), { "ans": [ 0, 2, 4] })
        self.assertEqual(self._test_workflow(txt, {"x":3, "sum.more": 1}), { "ans": [ 1, 3, 5] })

        txt = """
        version 1.0

        workflow x {
            input {
                Int? optional
            }
            output {
                Int ans = select_first([optional, 42])
            }
        }

        task sum {
            input {
                Int lhs
                Int rhs
            }
            command {}
            output {
                Int ans = lhs + rhs
            }
        }
        """
        self.assertEqual(self._test_workflow(txt)["ans"], 42)
        self.assertEqual(self._test_workflow(txt, {"optional": 123})["ans"], 123)

    def test_errors(self):
        exn = self._test_workflow("""
        version 1.0

        workflow bogus {
            Int y = range(4)[99]
        }
        """, expected_exception=WDL.Error.EvalError)
        self.assertEqual(exn.job_id, "decl-y")

        exn = self._test_workflow("""
        version 1.0

        workflow inputs {
            call sum {
                input:
                    lhs = 1,
                    rhs = 1
            }
        }

        task sum {
            input {
                Int lhs
                Int rhs
            }
            command {}
            output {
                Int ans = lhs + rhs
                Int y = range(4)[99]
            }
        }
        """, expected_exception=WDL.Error.EvalError)
        self.assertEqual(exn.job_id, "decl-y")

    def test_order(self):
        txt = """
        version 1.0

        workflow ooo {
            input {
                Boolean b
            }
            scatter (i in range(select_first([a1, a2]))) {
                Array[Int?] z =  [a1, a2]
            }
            if (b) {
                Int a1 = 1
            }
            if (!b) {
                Int a2 = 2
            }
            output {
                Array[Array[Int?]] z_out = z
            }
        }
        """
        self.assertEqual(self._test_workflow(txt, {"b": True})["z_out"], [[1, None]])
        self.assertEqual(self._test_workflow(txt, {"b": False})["z_out"], [[None, 2], [None, 2]])

    def test_subworkflow(self):
        subwf = """
        version 1.0

        workflow sum_sq {
            input {
                Int n
            }
            scatter (i in range(n)) {
                Int i_sq = (i+1)*(i+1)
            }
            call sum {
                input:
                    x = i_sq
            }
            output {
                Int ans = sum.ans
            }
        }

        task sum {
            input {
                Array[Int] x
            }
            command <<<
                awk 'BEGIN { s = 0 } { s += $0 } END { print s }' ~{write_lines(x)}
            >>>
            output {
                Int ans = read_int(stdout())
            }
        }
        """
        with open(os.path.join(self._dir, "sum_sq.wdl"), "w") as outfile:
            outfile.write(subwf)

        outputs = self._test_workflow("""
        version 1.0
        import "sum_sq.wdl" as lib

        workflow sum_sq_tester {
            input {
                Int n
            }
            scatter (i in range(n)) {
                call lib.sum_sq {
                    input:
                        n = i+1
                }
            }
            call lib.sum as sum_all {
                input:
                    x = sum_sq.ans
            }
            output {
                Array[Int] sums = sum_sq.ans
                Int sum = sum_all.ans
            }
        }
        """, {"n": 3})
        self.assertEqual(outputs["sums"], [1, 5, 14])
        self.assertEqual(outputs["sum"], 20)

    def test_host_file_access(self):
        exn = self._test_workflow("""
        version 1.0
        workflow hacker9000 {
            input {
            }
            File your_passwords = "/etc/passwd"
            call tweet_file { input: file = your_passwords }
        }
        task tweet_file {
            input {
                File file
            }
            command {
                cat ~{file}
            }
        }
        """, expected_exception=WDL.Error.InputError)
        self.assertTrue("inputs use unknown file" in str(exn))

        exn = self._test_workflow("""
        version 1.0
        struct Box {
            Array[String] str
        }
        workflow hacker9000 {
            input {
            }
            call sneaky
            scatter (s in sneaky.box.str) {
                call tweet_file { input: file = s }
            }
        }
        task sneaky {
            command {
                echo "/etc/passwd"
            }
            output {
                Box box = object {
                    str: read_lines(stdout())
                }
            }
        }
        task tweet_file {
            input {
                File file
            }
            command {
                cat ~{file}
            }
        }
        """, expected_exception=WDL.Error.InputError)
        self.assertTrue("inputs use unknown file" in str(exn))

        # positive control
        with open(os.path.join(self._dir, "allowed.txt"), "w") as outfile:
            outfile.write("yo")
        outputs = self._test_workflow("""
        version 1.0
        struct Box {
            Array[File] str
        }
        workflow hacker8999 {
            input {
                Box box
            }
            call hello
            scatter (b in [box, hello.box]) {
                Array[File] str = b.str
            }
            scatter (f in flatten(str)) {
                call tweet_file { input: file = f }
            }
            output {
                Array[String] tweets = tweet_file.tweet
            }
        }
        task hello {
            command {
                echo "Hello, world!"
            }
            output {
                Box box = object {
                    str: [stdout()]
                }
            }
        }
        task tweet_file {
            input {
                File file
            }
            command {
                cat ~{file}
            }
            output {
                String tweet = read_string(stdout())
            }
        }
        """, inputs={"box": { "str": [os.path.join(self._dir, "allowed.txt")] }})
        self.assertEqual(outputs["tweets"], ["yo", "Hello, world!"])

    def test_stdlib_io(self):
        with open(os.path.join(self._dir, "who.txt"), "w") as outfile:
            outfile.write("Alyssa\n")
            outfile.write("Ben\n")

        outputs = self._test_workflow("""
            version 1.0
            workflow hello {
                input {
                    File who
                }
                Array[String] who_lines = read_lines(who)
                scatter (person in who_lines) {
                    String message = "Hello, ${person}!"
                }
                output {
                    Array[String] messages = message
                }
            }
            """, {"who": os.path.join(self._dir, "who.txt")})
        self.assertEqual(outputs["messages"], ["Hello, Alyssa!", "Hello, Ben!"])

        exn = self._test_workflow("""
        version 1.0
        workflow hacker9000 {
            input {
            }
            Array[String] your_passwords = read_lines("/etc/passwd")
        }
        """, expected_exception=WDL.Error.EvalError)
        self.assertTrue("attempted read from" in str(exn))

        outputs = self._test_workflow("""
            version 1.0
            workflow hello {
                input {
                    Array[String] who
                }
                File whofile = write_lines(who)
                scatter (w in read_lines(whofile)) {
                    call say_hello {
                        input:
                            who = write_lines([w])
                    }
                }
                output {
                    Array[String] messages = say_hello.message
                    Array[String] who2 = read_lines(whofile)
                }
            }
            task say_hello {
                File who

                command {
                    echo "Hello, ~{read_string(who)}!"
                }

                output {
                    String message = read_string(stdout())
                }
            }
        """, {"who": ["Alyssa", "Ben"]})
        self.assertEqual(outputs["messages"], ["Hello, Alyssa!", "Hello, Ben!"])
        self.assertEqual(outputs["who2"], ["Alyssa", "Ben"])

    def test_index_file_localization(self):
        # from a data file we call a task to generate an index file; and in a subsequent task
        # expect both files to be localized in the same working directory, even though they'll be
        # located separately on the host.
        self._test_workflow("""
        version 1.0

        workflow test_index_file_localization {
            call fetch_fasta
            call samtools_faidx {
                input:
                    fasta = fetch_fasta.fasta
            }
            call check {
                input:
                    fasta = fetch_fasta.fasta,
                    fasta_idx = samtools_faidx.fai
            }
        }

        task fetch_fasta {
            command <<<
                set -euxo pipefail
                echo -e ">X\nAGCT" > X.fa
            >>>

            output {
                File fasta = "X.fa"
            }
        }

        task samtools_faidx {
            input {
                File fasta
            }

            command <<<
                set -euxo pipefail
                samtools faidx "~{fasta}"
            >>>

            output {
                File fai = "~{fasta}.fai"
            }

            runtime {
                docker: "quay.io/vgteam/vg:v1.19.0"
            }
        }

        task check {
            input {
                File fasta
                File fasta_idx
            }

            command <<<
                set -euxo pipefail
                if [ "~{fasta}.fai" != "~{fasta_idx}" ]; then
                    exit 1
                fi
            >>>
        }
        """)

    def test_task_parallelization(self):
        start = time.time()
        sleep_time = 10
        with open(os.path.join(self._dir, "who.txt"), "w") as outfile:
            outfile.write("Alyssa P. Hacker\n")
            outfile.write("Ben Bitdiddle\n")
            outfile.write("Christine Christie\n")
            outfile.write("David Davidson\n")
            outfile.write("Elaine Ellington\n")
            outfile.write("Frank Flinstone\n")
            outfile.write("Georgia Gorge\n")
            outfile.write("Hank Holiday\n")
            outfile.write("Irene Tu\n")
        outputs = self._test_workflow(
            """
                           version 1.0
                           workflow hello_caller {
                               input {
                                   File who
                                   Int sleepTime
                               }
                               scatter (name in read_lines(who)) {
                                   call hello {
                                       input:
                                           who = write_lines([name]),
                                           sleepTime = sleepTime
                                   }
                               }
                               output {
                                   Array[File] messages = hello.message
                               }
                           }
                           task hello {
                               input {
                                   File who
                                   Int sleepTime
                               }
                               command {
                                   echo -n "Hello, $(cat ${who})!" | tee message.txt 1>&2
                                   sleep ${sleepTime}
                               }
                               output {
                                   File message = glob("message.*")[0]
                               }
                           }
                           """, {"who": os.path.join(self._dir, "who.txt"), "sleepTime": sleep_time}
        )

        end = time.time()
        test_time = round(end-start)

        assert len(outputs["messages"]) == 9
        with open(outputs["messages"][0], "r") as infile:
            assert infile.read() == "Hello, Alyssa P. Hacker!"
        with open(outputs["messages"][1], "r") as infile:
            assert infile.read() == "Hello, Ben Bitdiddle!"
        with open(outputs["messages"][8], "r") as infile:
            assert infile.read() == "Hello, Irene Tu!"
        assert test_time < sleep_time * len(outputs["messages"])

    def test_task_parallelization_error_handling(self):
        start = time.time()
        with open(os.path.join(self._dir, "who.txt"), "w") as outfile:
            outfile.write("Alyssa P. Hacker\n")
            outfile.write("Ben Bitdiddle\n")
            outfile.write("Christine Christie\n")
            outfile.write("David Davidson\n")
        self._test_workflow(
            """
                           version 1.0
                           workflow hello_caller {
                               input {
                                   File who
                               }
                               call sum {
                                    input:
                                        lhs = 1,
                                        rhs = 1
                                }
                               scatter (name in read_lines(who)) {
                                   call hello {
                                       input:
                                           who = write_lines([name]),
                                   }
                               }
                               output {
                                   Array[File] messages = hello.message
                               }
                           }
                           task sum {
                                input {
                                    Int lhs
                                    Int rhs
                                }
                                command {
                                    sleep 4
                                }
                                output {
                                    Int ans = lhs + rhs
                                    Int y = range(4)[99]
                                }
                            }
                           task hello {
                               input {
                                   File who
                               }
                               command {
                                   echo -n "Hello, $(cat ${who})!" | tee message.txt 1>&2
                                   sleep 30
                               }
                               output {
                                   File message = glob("message.*")[0]
                               }
                           }
                           """, {"who": os.path.join(self._dir, "who.txt")},
            expected_exception=WDL.Error.EvalError
        )

        end = time.time()
        test_time = round(end - start)
        assert test_time < 15<|MERGE_RESOLUTION|>--- conflicted
+++ resolved
@@ -15,11 +15,8 @@
         self._dir = tempfile.mkdtemp(prefix="miniwdl_test_workflowrun_")
 
     def _test_workflow(self, wdl:str, inputs = None, expected_exception: Exception = None):
-<<<<<<< HEAD
+        sys.setrecursionlimit(180)  # set artificially low in unit tests to detect excessive recursion (issue #239)
         WDL._util.ensure_swarm(logging.getLogger("test_workflow"))
-=======
-        sys.setrecursionlimit(180)  # set artificially low in unit tests to detect excessive recursion (issue #239)
->>>>>>> 03db6444
         try:
             with tempfile.NamedTemporaryFile(dir=self._dir, suffix=".wdl", delete=False) as outfile:
                 outfile.write(wdl.encode("utf-8"))
